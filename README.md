--- conflicted
+++ resolved
@@ -65,16 +65,15 @@
 ### Building and development
 webircgateway is built using golang - make sure to have this installed and configured first!
 
-<<<<<<< HEAD
-For fresh install:
+To download the source:
 
 `go get github.com/kiwiirc/webircgateway`
 
-To update an already installed instance:
+To update your existing source:
 
 `go get -u github.com/kiwiirc/webircgateway`
 
-Then you can build it:
+Building from source:
 
 `cd ~/go/src/github.com/kiwiirc/webircgateway`
 
@@ -82,16 +81,6 @@
 
 ### Running
 Once compiled and you have a config file set, run `./webircgateway --config=config.conf` to start the gateway server. You may reload the configuration file without restarting the server (no downtime!) by sending SIGHUP to the process, `kill -1 <pid of webircgateway>`.
-=======
-* `go get http://github.com/kiwiirc/webircgateway`
-* `cd $GOPATH/src/github.com/kiwiirc/webircgateway`
-* `go run main.go`
-
-
-### Running
-Once compiled and you have a config file set, run `./webircgateway --config=config.conf` to start the gateway server. You may reload the configuration file without restarting the server (no downtime!) by sending SIGHUP to the process, `kill -1 <pid of webircgateway>`.
-
->>>>>>> fb8852e8
 
 ### Configuration location
 By default the configuration file is looked for in the current directly, ./config.conf. Use the --config parameter to specify a different location.
